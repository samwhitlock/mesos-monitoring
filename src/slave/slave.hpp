--- conflicted
+++ resolved
@@ -93,15 +93,12 @@
                        const FrameworkID& frameworkId,
                        const ExecutorID& executorId,
                        const std::string& data);
-<<<<<<< HEAD
+
   void sendUsageUpdate(UsageMessage& update,
                        const FrameworkID& frameworkId,
                        const ExecutorID& executorId);
-  void ping();
-  void exited();
-=======
+
   void ping(const UPID& from, const std::string& body);
->>>>>>> 54b4894e
 
   void statusUpdateTimeout(const FrameworkID& frameworkId, const UUID& uuid);
 
